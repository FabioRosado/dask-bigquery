--- conflicted
+++ resolved
@@ -100,13 +100,8 @@
     project_id: str,
     dataset_id: str,
     table_id: str,
-<<<<<<< HEAD
-    row_filter="",
-    *,
-=======
     row_filter: str = "",
     columns: list[str] = None,
->>>>>>> fffa5170
     read_kwargs: dict = None,
 ):
     """Read table as dask dataframe using BigQuery Storage API via Arrow format.
